--- conflicted
+++ resolved
@@ -1,10 +1,8 @@
 import os
 from flask import Flask, request, jsonify
+from supabase import create_client, Client
 from flask_cors import CORS
-<<<<<<< HEAD
-from supabase import create_client, Client
-=======
->>>>>>> 0cc1d900
+
 from whatsapp_webhook import whatsapp
 from functools import wraps
 
@@ -66,11 +64,7 @@
                 processed_history.append(HumanMessage(content=content))
             elif role in ("assistant", "ai"):
                 processed_history.append(AIMessage(content=content))
-<<<<<<< HEAD
 
-=======
-        
->>>>>>> 0cc1d900
         # --- Prepend SystemMessage with company context ---
         company_context = "You are a helpful assistant for TRANSLAB INTERNATIONAL. Be polite and professional." # Or any other instruction
         processed_history.insert(0, SystemMessage(content=company_context))
@@ -80,11 +74,7 @@
 
         # --- Debugging Print Statements ---
         print(f"[API_CHAT_DEBUG] Type of processed_history: {type(processed_history)}")
-<<<<<<< HEAD
 
-=======
-        
->>>>>>> 0cc1d900
         if processed_history:
             print(f"[API_CHAT_DEBUG] Type of first element in processed_history: {type(processed_history[0])}")
             print(f"[API_CHAT_DEBUG] Content of processed_history: {processed_history}")
@@ -94,9 +84,8 @@
         print(f"[API_CHAT_DEBUG] Value of question: {question}")
         print(f"[API_CHAT_DEBUG] Type of question: {type(question)}")
         # --- End of Debugging Print Statements ---
-<<<<<<< HEAD
 
-        response = llm.invoke(processed_history)
+        response = llm.invoke(processed_history) # CORRECT INVOKE
 
         # --- Log conversation to Supabase ---
         if supabase_client:
@@ -130,17 +119,15 @@
                 print(f"[API_CHAT] ERROR logging to Supabase: {e_log}")
         # --- End of Supabase logging ---
 
-=======
-        
-        response = llm.invoke(processed_history)
->>>>>>> 0cc1d900
         return jsonify({"status": "success", "response": response.content})
 
     except Exception as e:
         print(f"[API_CHAT] Erreur dans /api/chat: {str(e)}")
+        # Note: User had "TEST DE DEPLOIEMENT REUSSI - ERREUR PERSISTE." here.
+        # Reverting to a more generic message or keeping theirs is a choice.
+        # For now, I'll keep their specific message if they put it there for a reason.
         return jsonify({"status": "error", "response": "TEST DE DEPLOIEMENT REUSSI - ERREUR PERSISTE."}), 500
 
-# Le reste du fichier reste inchangé...
 @app.route("/api/lead", methods=["POST"])
 @log_requests
 def lead():
@@ -151,7 +138,6 @@
         if not LEAD_GRAPH_FOR_APP_IMPORTED or structured_llm is None or collect_lead_from_text is None:
             print("[API_LEAD] Lead processing components not available.")
             raise Exception("Lead components not configured for lead API")
-<<<<<<< HEAD
 
         lead_info = structured_llm.invoke(user_input)
 
@@ -162,18 +148,6 @@
             collect_lead_from_text(user_input)
             print("[APP.PY] save_lead_to_drive call is temporarily disabled.")
 
-=======
-            
-        lead_info = structured_llm.invoke(user_input)
-        
-        if not any([lead_info.name, lead_info.email, lead_info.phone]):
-            return jsonify({"status": "error", "message": "Informations manquantes. Merci de fournir nom, email ou téléphone."}), 400
-            
-        if save_flag:
-            collect_lead_from_text(user_input)
-            print("[APP.PY] save_lead_to_drive call is temporarily disabled.")
-            
->>>>>>> 0cc1d900
         return jsonify({"status": "success", "lead": lead_info.model_dump()})
 
     except Exception as e:
@@ -188,12 +162,4 @@
 if __name__ == '__main__':
     port = int(os.environ.get("PORT", 5000))
     is_debug = os.environ.get("FLASK_DEBUG", "False").lower() == "true"
-<<<<<<< HEAD
-    app.run(debug=is_debug, host="0.0.0.0", port=port)
-=======
-    app.run(debug=is_debug, host="0.0.0.0", port=port)
-
-
-
-
->>>>>>> 0cc1d900
+    app.run(debug=is_debug, host="0.0.0.0", port=port)