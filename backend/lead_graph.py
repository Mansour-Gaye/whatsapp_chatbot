from typing import List, Dict, Any, Optional
from langchain_groq import ChatGroq
from pydantic import BaseModel, Field
import os
import traceback 
from googleapiclient.http import MediaIoBaseUpload 
import io
from gdrive_utils import get_drive_service, DriveLoader
from langchain_community.vectorstores import FAISS
from jina_embeddings import JinaEmbeddings
from langchain_core.prompts import ChatPromptTemplate, MessagesPlaceholder
from langchain.text_splitter import RecursiveCharacterTextSplitter
from langchain_community.cache import SQLiteCache
import langchain
from langchain_core.runnables import RunnableMap
from langchain_community.cache import InMemoryCache
import re
from datetime import datetime 
from langchain_core.documents import Document
import json
import logging
from supabase import create_client, Client
from dotenv import load_dotenv

# Charger les variables d'environnement depuis le fichier .env
load_dotenv()

# Configuration du logging
logger = logging.getLogger(__name__)
logger.setLevel(logging.INFO)

# Configuration du cache Langchain
langchain.llm_cache = SQLiteCache(database_path=os.path.join(os.path.dirname(__file__), ".langchain.db"))
embedding_cache = {}

def get_supabase_client() -> Optional[Client]:
    """Crée un client Supabase."""
    try:
        supabase_url = os.getenv('SUPABASE_URL')
        supabase_key = os.getenv('SUPABASE_KEY')
        
        if not supabase_url or not supabase_key:
            logger.error("SUPABASE_URL ou SUPABASE_KEY non configurés")
            return None
            
        client = create_client(supabase_url, supabase_key)
        logger.info("Client Supabase créé avec succès")
        return client
    except Exception as e:
        logger.error(f"Erreur lors de la création du client Supabase: {str(e)}")
        return None

def init_supabase():
    """Initialise la table leads dans Supabase."""
    try:
        client = get_supabase_client()
        if not client:
            return False
            
        # La table sera créée automatiquement par Supabase
        logger.info("Supabase initialisé avec succès")
        return True
    except Exception as e:
        logger.error(f"Erreur lors de l'initialisation de Supabase: {str(e)}")
        return False

# Initialiser Supabase au démarrage
init_supabase()

# --- Gestion des images disponibles ---
IMAGE_DIR = os.path.join(os.path.dirname(__file__), 'static', 'public')

def get_available_images():
    """Scans the image directory and returns a list of filenames."""
    try:
        if not os.path.exists(IMAGE_DIR):
            logger.warning(f"Le répertoire d'images n'existe pas : {IMAGE_DIR}")
            return []
        image_extensions = ['.png', '.jpg', '.jpeg', '.gif', '.webp']
        files = [f for f in os.listdir(IMAGE_DIR) if os.path.splitext(f)[1].lower() in image_extensions]
        return files
    except Exception as e:
        logger.error(f"Erreur lors du scan du répertoire d'images : {e}")
        return []

AVAILABLE_IMAGES = get_available_images()
logger.info(f"Images disponibles trouvées : {AVAILABLE_IMAGES}")
# --- Fin de la gestion des images ---

class Lead(BaseModel):
    name: Optional[str] = Field(None, description="Nom complet de l'utilisateur")
    email: Optional[str] = Field(None, description="Adresse e-mail valide de l'utilisateur")
    phone: Optional[str] = Field(None, description="Numéro de téléphone de l'utilisateur")

def save_lead(lead: Lead, visitor_id: str = None) -> bool:
    """Sauvegarde ou met à jour un lead dans Supabase en utilisant le visitor_id."""
    try:
        client = get_supabase_client()
        if not client:
            return False
            
        # Préparer les données en filtrant les valeurs non fournies
        data = {k: v for k, v in lead.model_dump().items() if v}

        # Ne rien faire si aucune donnée n'est fournie
        if not data:
            logger.warning("Tentative de sauvegarde d'un lead vide. Opération annulée.")
            return True # Retourner True pour ne pas bloquer le flux

        # Gérer le timestamp
        data["updated_at"] = datetime.utcnow().isoformat()

        if visitor_id:
            data["visitor_id"] = visitor_id
            # Upsert: met à jour si le visitor_id existe, sinon insère.
            # 'visitor_id' doit être une contrainte unique (clé primaire ou unique) dans la table Supabase.
            # La colonne 'on_conflict' doit être celle qui a la contrainte unique.
            logger.info(f"Tentative d'UPSERT pour le visiteur {visitor_id} avec les données : {data}")
            result = client.table('leads').upsert(data, on_conflict='visitor_id').execute()
            logger.info(f"Lead upserted avec succès pour le visiteur {visitor_id}")
        else:
            # Ancien comportement si aucun visitor_id n'est fourni
            data["created_at"] = data.get("updated_at")
            del data["updated_at"]
            logger.info(f"Tentative d'INSERT (sans visitor_id) avec les données : {data}")
            result = client.table('leads').insert(data).execute()
            logger.info(f"Lead inséré avec succès (sans visitor_id)")

        return True
    except Exception as e:
        logger.error(f"Erreur lors de la sauvegarde du lead: {str(e)}")
        # Afficher le traceback pour un meilleur débogage
        logger.error(traceback.format_exc())
        return False

def collect_lead_from_text(text: str) -> Lead:
    if structured_llm is None:
        logger.error("structured_llm is None. Cannot extract lead.")
        return Lead(name="Error: LLM N/A", email="Error: LLM N/A", phone="Error: LLM N/A") 
    lead_data = structured_llm.invoke(text)
    if save_lead(lead_data):
        logger.info("Lead sauvegardé avec succès dans Supabase")
    else:
        logger.error("Échec de la sauvegarde du lead dans Supabase")
    return lead_data

# Garder les fonctions save_lead_to_csv et save_lead_to_sqlite pour la compatibilité
def save_lead_to_csv(lead: Lead, filename=None):
    """Fonction de compatibilité qui utilise save_lead."""
    return save_lead(lead)

def save_lead_to_sqlite(lead: Lead, db_path=None):
    """Fonction de compatibilité qui utilise save_lead."""
    return save_lead(lead)

groq_api_key = os.getenv("GROQ_API_KEY")
llm = None
structured_llm = None

if groq_api_key:
    llm = ChatGroq(model="llama-3.1-8b-instant", temperature=0, groq_api_key=groq_api_key)
    structured_llm = llm.with_structured_output(Lead)
else:
    logger.warning("GROQ_API_KEY non trouvé. Le LLM ne sera pas initialisé.")

logger.info(f"LLM initialisé: {llm is not None}")
logger.info(f"structured_llm initialisé: {structured_llm is not None}")

def load_documents():
    """Charge les documents depuis Google Drive."""
    logger.info("Tentative de chargement des documents depuis Google Drive")
    
    try:
        # Utiliser DriveLoader
        loader = DriveLoader()
        documents = loader.load()
        
        if not documents:
            logger.warning("Aucun document trouvé dans Google Drive")
            return []
            
        logger.info(f"Documents chargés avec succès depuis Google Drive ({len(documents)} documents)")
        return documents
        
    except Exception as e:
        logger.error(f"Erreur lors du chargement des documents: {str(e)}")
        logger.error(traceback.format_exc())
        return []

def create_rag_chain(image_families: Dict[str, List[str]] = None):
    """Crée la chaîne RAG avec les documents de Google Drive et les familles d'images."""
    if image_families is None:
        image_families = {}
<<<<<<< HEAD

=======
    
>>>>>>> 5bac162f
    try:
        loader = DriveLoader()
        documents = loader.load()
        if not documents:
            logger.warning("Aucun document trouvé dans Google Drive")
            return None
            
        embeddings = JinaEmbeddings()
        text_splitter = RecursiveCharacterTextSplitter(chunk_size=1000, chunk_overlap=200)
        splits = text_splitter.split_documents(documents)
        vectorstore = FAISS.from_documents(splits, embeddings)
        retriever = vectorstore.as_retriever(
            search_kwargs={"k": 1 if len(documents) == 1 else 2, "score_threshold": 0.8}
        )

        system_prompt = """# Persona & Directives
Tu es un assistant virtuel expert, professionnel et chaleureux pour Translab International. Ta mission est de répondre aux questions des utilisateurs de manière concise et pertinente.
- **Règle Fondamentale**: NE JAMAIS dire que tu es une IA, un programme ou un assistant virtuel. Incarne pleinement ton rôle.
- **Objectif d'Engagement**: Pour rendre la conversation plus humaine, ton objectif est d'utiliser l'outil `emotion` environ une fois tous les 3 messages, lorsque c'est pertinent.

### Outils Disponibles
Tu as deux outils principaux pour enrichir tes réponses : le carrousel d'images et l'en-tête d'émotion.

**1. Outil Carrousel `[carousel: ...]`**
- **Description**: Affiche une galerie d'images interactive que l'utilisateur peut faire défiler.
- **Règle d'Or**: Si la question de l'utilisateur contient des mots comme "montre", "photos", "images", "exemples de", "à quoi ressemble", et que le sujet correspond à une des familles de carrousels disponibles, tu **dois** utiliser cet outil. C'est ta fonction principale pour les requêtes visuelles.
- **Carrousels Disponibles**: {available_carousels}
- **Format**: `[carousel: nom_de_la_famille]`

**2. Outil Émotion `[emotion: ...]`**
- **Description**: Affiche une seule image de personnage en en-tête de ta bulle de message pour exprimer une réaction. Ce n'est PAS un carrousel.
- **Règle d'Or**: Utilise cet outil pour montrer que tu "ressens" quelque chose (joie, support, réflexion). C'est un outil clé pour accomplir ton objectif d'engagement.
- **Émotions Disponibles**: Salutations, Reflexion, Incomprehension, Support, Encouragement, Orientation vers actions.
- **Format**: `[emotion: Nom_Emotion]` (par exemple: `[emotion: Salutations]`)

### Exemples de Conversations
**Exemple 1 (Requête visuelle directe)**
- Utilisateur: "montre moi les images des interpretes"
- Ta Réponse: "Voici notre équipe d'interprètes professionnels. [carousel: interprete]"

**Exemple 2 (Requête visuelle implicite)**
- Utilisateur: "vous avez quoi comme cabines?"
- Ta Réponse: "Nous disposons de plusieurs types de cabines d'interprétation. Les voici en images. [carousel: interpretation-cabine]"

**Exemple 3 (Question générale SANS visuel)**
- Utilisateur: "quels sont vos tarifs pour une traduction ?"
- Ta Réponse: "Pour toute demande de devis ou de tarif, le mieux est de nous contacter directement par email à contact@translab-international.com afin que nous puissions vous fournir une estimation précise. 🙂"

**Exemple 4 (Question générale où une image simple est pertinente)**
- Utilisateur: "c'est quoi la nuance culturelle?"
- Ta Réponse: "La nuance culturelle, c'est l'adaptation d'un message pour qu'il soit parfaitement compris et bien reçu dans une autre culture, au-delà de la simple traduction. [image: cultural-nuance.png]"

**Exemple 5 (Réponse avec émotion)**
- Utilisateur: "merci beaucoup pour ton aide"
- Ta Réponse: "De rien ! Je suis là pour ça. N'hésitez pas si vous avez d'autres questions. [emotion: Support]"

### Contexte Technique
- **Images Simples Disponibles**: {available_images}
- **Contexte de la Base de Données**: {context}

---
**Réponds maintenant à la question de l'utilisateur en te basant sur les instructions ci-dessus.**
"""

        prompt = ChatPromptTemplate.from_messages([
            ("system", system_prompt),
            MessagesPlaceholder(variable_name="history"),
            ("human", "{question}"),
        ])
        logger.info("Template de prompt créé")


        if not llm:
            logger.warning("LLM non disponible, la chaîne RAG ne peut pas être créée.")
            return None

        # La chaîne RAG doit fournir TOUTES les variables attendues par le prompt.
        rag_chain = RunnableMap({
            "context": lambda x: "\n\n".join([doc.page_content for doc in retriever.invoke(x["question"])]),
            "question": lambda x: x["question"],
            "history": lambda x: x.get("history", []),
            "available_images": lambda x: ", ".join(AVAILABLE_IMAGES) if AVAILABLE_IMAGES else "Aucune",
            "available_carousels": lambda x: ", ".join(image_families.keys()) if image_families else "Aucune"
        }) | prompt | llm
        
        logger.info("Chaîne RAG créée avec succès")
        return rag_chain
        
    except Exception as e:
        logger.error(f"Erreur lors de la création de la chaîne RAG: {str(e)}")
        # Afficher le traceback pour un meilleur débogage en développement
        logger.error(traceback.format_exc())
        return None

if __name__ == "__main__":
    print("Testing lead_graph.py locally...")
    from langchain_core.messages import AIMessage, HumanMessage
    if not os.getenv("GROQ_API_KEY"): print("Warning: GROQ_API_KEY not set.")

    print("\n--- RAG Chain Test ---")
    test_rag_chain = get_rag_chain()
    if test_rag_chain:
        print("RAG chain obtained via get_rag_chain().")
        try:
            # Test 1: First question
            print("\n--- Test 1: First Question ---")
            response1 = test_rag_chain.invoke({
                "question": "Quels sont vos services ?",
                "history": []
            })
            print(f"Test RAG Response 1: '{response1.content}'")

            # Test 2: Follow-up question
            print("\n--- Test 2: Follow-up Question ---")
            response2 = test_rag_chain.invoke({
                "question": "Et pour la traduction ?",
                "history": [
                    HumanMessage(content="Quels sont vos services ?"),
                    AIMessage(content=response1.content)
                ]
            })
            print(f"Test RAG Response 2: '{response2.content}'")

        except Exception as e:
            print(f"Error invoking test RAG chain: '{e}'")
            # Print traceback for more details
            import traceback
            traceback.print_exc()
    else:
        print("RAG chain is None after get_rag_chain(). Skipping RAG test.")

    print("\n--- Lead Extraction Test ---")
    text = "Bonjour, je suis Jean Dupont. Mon email est jean.dupont@example.com et mon tel est 0123456789."
    try:
        if structured_llm:
            collected_lead = collect_lead_from_text(text)
            print(f"Extracted Lead: '{collected_lead}'")
        else:
            print("structured_llm is None, skipping lead extraction test.")
    except Exception as e:
         print(f"Error collecting lead: '{e}'")






































































































































































































































































































































































































































































































































































<|MERGE_RESOLUTION|>--- conflicted
+++ resolved
@@ -191,11 +191,7 @@
     """Crée la chaîne RAG avec les documents de Google Drive et les familles d'images."""
     if image_families is None:
         image_families = {}
-<<<<<<< HEAD
-
-=======
-    
->>>>>>> 5bac162f
+
     try:
         loader = DriveLoader()
         documents = loader.load()
