--- conflicted
+++ resolved
@@ -92,7 +92,6 @@
         print(f"[LEAD_GRAPH_INIT] Credentials file confirmed to exist at: '{creds_path}'")
 
     try:
-<<<<<<< HEAD
         specific_doc_id = os.getenv("GOOGLE_DRIVE_DOC_ID", "VOTRE_ID_DE_DOCUMENT")
         print(f"[LEAD_GRAPH_INIT] Attempting to load new specific document ID: '{specific_doc_id}'")
         
@@ -117,36 +116,6 @@
         print(f"[LEAD_GRAPH_INIT] Successfully loaded document from Google Drive")
         return [doc]
         
-=======
-        # Utilisez l'ID de votre document Google Drive ici
-        specific_doc_id = os.getenv("GOOGLE_DRIVE_DOC_ID", "VOTRE_ID_DE_DOCUMENT") 
-        print(f"[LEAD_GRAPH_INIT] Attempting to load new specific document ID: '{specific_doc_id}'")
-        
-        loader = GoogleDriveLoader(
-            service_account_key=creds_path,
-            document_ids=[specific_doc_id],
-            file_types=["pdf", "docx", "txt"]  # Ajout des types de fichiers supportés
-        )
-        print(f"[LEAD_GRAPH_INIT] GoogleDriveLoader initialized for specific document ID: '{specific_doc_id}'.")
-        
-        # Vérification des permissions
-        try:
-            from google.oauth2 import service_account
-            from googleapiclient.discovery import build
-            credentials = service_account.Credentials.from_service_account_file(creds_path)
-            service = build('drive', 'v3', credentials=credentials)
-            file = service.files().get(fileId=specific_doc_id, fields='id, name').execute()
-            print(f"[LEAD_GRAPH_INIT] Successfully verified access to file: {file.get('name')}")
-        except Exception as e:
-            print(f"[LEAD_GRAPH_INIT] WARNING: Could not verify file access: {str(e)}")
-        
-        docs = loader.load()
-        
-        print(f"[LEAD_GRAPH_INIT] loader.load() completed. Number of documents loaded: {len(docs) if docs is not None else 'None'}")
-        if not docs: 
-            print(f"[LEAD_GRAPH_INIT] No document loaded for specific ID: '{specific_doc_id}'. Please ensure: \n1. The ID is absolutely correct. \n2. The file is a supported type (PDF, DOCX, TXT). \n3. The service account has 'Viewer' permission DIRECTLY on this file. \n4. The file is not in the trash or in a restricted state preventing API access.")
-        return docs
->>>>>>> ab5e42d3
     except Exception as e:
         print(f"[LEAD_GRAPH_INIT] CRITICAL ERROR loading specific document from Google Drive: '{e}'")
         print(f"[LEAD_GRAPH_INIT] Traceback: {traceback.format_exc()}")
@@ -233,3 +202,6 @@
 
 
 
+
+
+
