--- conflicted
+++ resolved
@@ -36,45 +36,7 @@
     --border-color: #334155;
     --user-message-bg: var(--primary-color);
     --bot-message-bg: #334155;
-<<<<<<< HEAD
-=======
-}
-
-/* Base Styles */
-* {
-  margin: 0;
-  padding: 0;
-  box-sizing: border-box;
-}
-
-body {
-  font-family: 'Inter', -apple-system, BlinkMacSystemFont, 'Segoe UI', Roboto, sans-serif;
-  background-color: var(--page-background);
-  color: var(--text-primary);
-  line-height: 1.5;
-}
-
-/* Chatbox Container */
-.chatbox-container {
-  position: fixed;
-  bottom: calc(var(--spacing-unit) * 3);
-  right: calc(var(--spacing-unit) * 3);
-  width: 380px;
-  max-width: 90vw;
-  height: 500px;
-  max-height: 80vh;
-  background: var(--chat-background);
-  border-radius: 12px;
-  box-shadow: var(--shadow-soft);
-  display: flex;
-  flex-direction: column;
-  overflow: hidden;
-  opacity: 0;
-  pointer-events: none;
-  transform: translateY(20px);
-  transition: all 0.3s ease;
-  z-index: 1000;
->>>>>>> 0572521d
+
 }
 
 /* Base Styles */
