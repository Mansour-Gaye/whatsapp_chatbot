/* -------------------- */
/* VARIABLES & THEMES   */
/* -------------------- */

:root {
    /* Main Palette */
    --primary-color: #3366CC; /* New: Less saturated blue */
    --secondary-color: #2C52A3; /* New: Darker blue for hover */

    /* Light Theme */
    --chat-background: #ffffff;
    --page-background: #f8fafc;
    --text-primary: #1e293b;
    --text-secondary: #475569;
    --text-on-primary: #ffffff;
    --border-color: #CCCCCC; /* New: Gray for borders */
    --user-message-bg: var(--primary-color);
    --bot-message-bg: #E0E0E0; /* New: Lighter gray for user bubble */

    /* General UI */
    --shadow-soft: 0 4px 12px rgba(0, 0, 0, 0.1);
    --shadow-strong: 0 6px 16px rgba(0, 0, 0, 0.15);
    --spacing-unit: 1rem;
    --card-border-radius: 12px;
}

[data-theme="dark"] {
    --primary-color: #3366CC; /* New: Consistent blue */
    --secondary-color: #2C52A3; /* New: Consistent hover */

    --chat-background: #1e293b;
    --page-background: #0f172a;
    --text-primary: #f1f5f9;
    --text-secondary: #94a3b8;
    --text-on-primary: #ffffff;
    --border-color: #555555; /* New: Darker gray border */
    --user-message-bg: var(--primary-color);
    --bot-message-bg: #424242; /* New: Dark gray for user bubble */

}

/* Base Styles */
* {
  margin: 0;
  padding: 0;
  box-sizing: border-box;
}

body {
  font-family: 'Inter', -apple-system, BlinkMacSystemFont, 'Segoe UI', Roboto, sans-serif;
  background-color: var(--page-background);
  color: var(--text-primary);
  line-height: 1.5;
}

/* Chatbox Container */
.chatbox-container {
  position: fixed;
  bottom: calc(var(--spacing-unit) * 3);
  right: calc(var(--spacing-unit) * 3);
  width: 400px;
  max-width: 90vw;
  height: 600px;
  max-height: 80vh;
  background: var(--chat-background);
  border-radius: 12px;
  box-shadow: var(--shadow-soft);
  display: flex;
  flex-direction: column;
  overflow: hidden;
  opacity: 0;
  pointer-events: none;
  transform: translateY(20px);
  transition: all 0.3s ease;
  z-index: 1000;
}

.chatbox-container.open {
  opacity: 1;
  pointer-events: all;
  transform: translateY(0);
}

.chatbox-container.fullscreen {
  width: 100%;
  height: 100%;
  max-width: 100%;
  max-height: 100%;
  border-radius: 0;
  bottom: 0;
  right: 0;
}

/* Header */
.chatbox-header {
  display: flex;
  align-items: center;
  padding: 12px 16px;
  background: var(--primary-color);
  color: var(--text-on-primary);
}

.chatbox-header-avatar {
  padding: 2px; /* Gradient border thickness */
  background: linear-gradient(45deg, var(--secondary-color), var(--primary-color));
  border-radius: 50%;
  margin-right: 12px;
  width: 44px;
  height: 44px;
}

.chatbox-header-avatar img {
  width: 100%;
  height: 100%;
  border-radius: 50%;
  object-fit: cover;
  display: block;
  border: 2px solid var(--chat-background);
}

.chatbox-header-title {
  flex: 1;
  font-weight: 600;
  font-size: 1rem;
}

.chatbox-header-options button {
  background: none;
  border: none;
  color: white;
  cursor: pointer;
  font-size: 1.2rem;
  padding: 4px;
}

/* Messages Area */
.chatbox-messages {
  flex: 1;
  padding: 16px;
  overflow-y: auto;
  display: flex;
  flex-direction: column;
  gap: 12px; /* Increased gap for better separation */

  scroll-behavior: smooth;
  min-height: 300px;
  height: 100%;
}

/* Message Bubbles */
.message-bubble {
  max-width: 80%;
  padding: 10px 14px; /* Adjusted padding */
  border-radius: 12px; /* Uniform radius */
  animation: messageAppear 0.3s ease-out;
  position: relative;
  margin-bottom: 8px; /* Increased margin for better separation */

  box-shadow: var(--shadow-soft);
  font-size: 14px; /* Set font size */
}

.message-bubble.user {
  align-self: flex-end;
  background: var(--bot-message-bg);
  color: #222222; /* New: High-contrast dark gray text */

}

.message-bubble.bot {
  align-self: flex-start;
  background: var(--user-message-bg);
  color: var(--text-on-primary);
}

.message-content {
  margin-bottom: 4px;
  white-space: pre-wrap;
  word-wrap: break-word;
  line-height: 1.4;
}

.message-content p {
  margin: 0.5em 0;
}

.message-content ul,
.message-content ol {
  margin: 0.5em 0;
  padding-left: 1.5em;
}

.message-content li {
  margin: 0.25em 0;
}

.message-content a {
  color: inherit;
  text-decoration: underline;
  font-weight: 600;
}

.bot .message-content a {
    color: var(--primary-color);
}

.message-content strong {
    font-weight: 600;
}

.message-content code {
  background: rgba(0, 0, 0, 0.1);
  padding: 0.2em 0.4em;
  border-radius: 4px;
  font-family: monospace;
  font-size: 0.9em;
}

.bot .message-content code {
    background: var(--border-color);
}

.message-content blockquote {
  border-left: 3px solid var(--primary-color);
  margin: 0.5em 0;
  padding-left: 1em;
  color: var(--text-secondary);
}

.message-content hr {
  border: none;
  border-top: 1px solid var(--border-color);
  margin: 1em 0;
}

/* Message Footer */
.message-footer {
  display: flex;
  justify-content: flex-end;
  align-items: center;
  font-size: 0.75rem;
  opacity: 0.8;
  margin-top: 4px;
}

.message-timestamp {
  margin-right: 6px;
}

.user .message-timestamp,
.user .read-receipt {
  color: #ffffff;
  opacity: 0.9;
}

.bot .message-timestamp {
  color: #000000;
}

[data-theme="dark"] .bot .message-timestamp {
    color: #ffffff;
}

.read-receipt {
  font-size: 0.7rem;
  margin-left: 4px;
  animation: seen-pop 0.5s cubic-bezier(0.68, -0.55, 0.27, 1.55) forwards;
}

/* Typing Indicator */
.typing-indicator {
  display: flex;
  gap: 4px;
  padding: 10px 14px;
  align-self: flex-start;
}

.typing-indicator span {
  width: 8px;
  height: 8px;
  background-color: var(--text-secondary);
  border-radius: 50%;
  animation: pulsate 0.3s infinite ease-in-out;
}

.typing-indicator span:nth-of-type(1) {
  animation-delay: -0.2s;
}
.typing-indicator span:nth-of-type(2) {
  animation-delay: -0.1s;
}
.typing-indicator span:nth-of-type(3) {
  animation-delay: 0s;
}

/* Input Area */
.chatbox-input-area {
  padding: 12px 16px;
  border-top: 1px solid var(--border-color);
  background: var(--chat-background);
}

.chatbox-form {
  display: flex;
  gap: 8px;
}

#chatbox-input {
  flex: 1;
  padding: 10px 14px;
  border: 1px solid var(--border-color);
  border-radius: 20px;
  font-size: 0.875rem;
  font-family: inherit;
  transition: border-color 0.2s;
  color: #000000; /* New: Black text for input */
}

#chatbox-input:focus {
  outline: none;
  border-color: var(--primary-color);
}

#chatbox-send {
  width: 40px;
  height: 40px;
  border-radius: 50%;
  background: var(--primary-color);
  color: var(--text-on-primary);
  border: none;
  cursor: pointer;
  display: flex;
  align-items: center;
  justify-content: center;
  transition: all 0.2s ease;
}

#chatbox-send:hover {
  background: var(--secondary-color);
  transform: scale(1.1);
  box-shadow: var(--shadow-strong);
}

#chatbox-send svg {
  width: 18px;
  height: 18px;
}

/* Quick Replies */
.quick-replies-container-static {
    padding: 0 16px 8px 16px;
    background: var(--chat-background);
    border-top: 1px solid var(--border-color);
    display: none; /* Caché par défaut */
}

.quick-replies-container {
  display: flex;
  gap: 8px;
  flex-wrap: nowrap; /* Empêche le retour à la ligne */
  overflow-x: auto; /* Permet le défilement horizontal */
  padding-bottom: 8px; /* Espace pour la barre de défilement */
  scrollbar-width: thin;
  scrollbar-color: var(--border-color) transparent;
}

.quick-replies-container::-webkit-scrollbar {
    height: 6px;
}
.quick-replies-container::-webkit-scrollbar-track {
    background: transparent;
}
.quick-replies-container::-webkit-scrollbar-thumb {
    background-color: var(--border-color);
    border-radius: 3px;
}

.quick-reply-btn {
  padding: 8px 14px;
  background: var(--chat-background);
  color: var(--text-primary);
  border: 1px solid var(--border-color);
  border-radius: 18px;
  font-size: 0.875rem;
  cursor: pointer;
  transition: all 0.2s ease;
  flex-shrink: 0; /* Empêche les boutons de rétrécir */
  white-space: nowrap; /* Empêche le texte du bouton de se casser */
}

.quick-reply-btn:hover {
  border-color: var(--primary-color);
  color: var(--primary-color);
  transform: scale(1.05);
  box-shadow: var(--shadow-soft);
}

/* Cards */
.card-container {
  border: 1px solid var(--border-color);
  border-radius: var(--card-border-radius);
  overflow: hidden;
  margin-top: 8px;
  box-shadow: var(--shadow-soft);
}

.card-container img {
  width: 100%;
  height: auto;
  display: block;
}

.card-body {
  padding: 12px;
}

.card-title {
  font-weight: 600;
  margin-bottom: 4px;
}

.card-subtitle {
  font-size: 0.875rem;
  color: rgba(0, 0, 0, 0.7);
  margin-bottom: 8px;
}

.card-button {
  display: inline-block;
  padding: 6px 12px;
  background: var(--primary-color);
  color: var(--text-on-primary);
  border-radius: 4px;
  font-size: 0.875rem;
  text-decoration: none;
  margin-right: 8px;
  margin-bottom: 4px;
  transition: background-color 0.2s;
}

.card-button:hover {
  background: var(--secondary-color);
  transform: translateY(-2px);
  box-shadow: var(--shadow-soft);
}

/* Chat Launcher */
#chat-launcher {
  position: fixed;
  bottom: calc(var(--spacing-unit) * 3);
  right: calc(var(--spacing-unit) * 3);
  width: 60px;
  height: 60px;
  background: var(--primary-color);
  border-radius: 50%;
  display: flex;
  align-items: center;
  justify-content: center;
  cursor: pointer;
  box-shadow: var(--shadow-soft);
  z-index: 999;
  transition: all 0.2s ease-in-out;
}

#chat-launcher:hover {
  transform: scale(1.05);
  box-shadow: var(--shadow-strong);
}

/* Launcher Bubble */
.chat-launcher-bubble {
    position: fixed;
    bottom: calc(var(--spacing-unit) * 3 + 70px); /* Position above launcher */
    right: calc(var(--spacing-unit) * 3);
    padding: 10px 16px;
    background: var(--primary-color);
    color: var(--text-on-primary);
    border-radius: var(--card-border-radius);
    box-shadow: var(--shadow-soft);
    font-size: 0.875rem;
    font-weight: 500;
    z-index: 998;
    opacity: 0;
    pointer-events: none;
    transform: translateY(10px);
    transition: all 0.3s ease-out;
}

.chat-launcher-bubble.visible {
    opacity: 1;
    transform: translateY(0);
}

/* Progress Bar */
.progress-bar {
    position: absolute;
    top: 0;
    left: 0;
    width: 100%;
    height: 3px;
    background-color: var(--primary-color);
    opacity: 0;
    transition: opacity 0.3s ease;
    z-index: 1002;
    pointer-events: none;
}
.progress-bar.visible {
    opacity: 1;
}
.progress-bar::before {
    content: '';
    display: block;
    position: absolute;
    top: 0;
    left: 0;
    width: 0%;
    height: 100%;
    background-color: var(--secondary-color);
    animation: indeterminate-progress 0.3s infinite ease-in-out;
}

#chat-launcher svg {
  width: 24px;
  height: 24px;
}

.quick-replies-container {
  display: flex;
  gap: 8px;
  margin-top: 8px;
  animation: bounceIn 0.4s ease;
  flex-wrap: nowrap;
  overflow-x: auto;
  padding-bottom: 10px; /* Space for scrollbar */
  scrollbar-width: thin; /* For Firefox */
  scrollbar-color: var(--border-color) transparent; /* For Firefox */
}

.quick-replies-container::-webkit-scrollbar {
  height: 6px;
}

.quick-replies-container::-webkit-scrollbar-track {
  background: transparent;
}

.quick-replies-container::-webkit-scrollbar-thumb {
  background-color: var(--border-color);
  border-radius: 3px;
}

/* Animations */
@keyframes messageAppear {
  from {
    opacity: 0;
    transform: translateY(10px);
  }
  to {
    opacity: 1;
    transform: translateY(0);
  }
}

@keyframes pulsate {
  0%, 100% {
    transform: scale(1);
    opacity: 1;
  }
  50% {
    transform: scale(0.8);
    opacity: 0.6;
  }
}

@keyframes bounceIn {
  0% {
    transform: scale(0.9);
    opacity: 0;
  }
  70% {
    transform: scale(1.05);
    opacity: 1;
  }
  100% {
    transform: scale(1);
  }
}

@keyframes indeterminate-progress {
    0% { left: -100%; width: 100%; }
    50% { left: 0%; width: 100%; }
    100% { left: 100%; width: 100%; }
}

@keyframes seen-pop {
    0% {
        transform: scale(0.5);
        opacity: 0;
    }
    70% {
        transform: scale(1.1);
        opacity: 0.9;
    }
    100% {
        transform: scale(1);
        opacity: 0.9;
    }
}

/* Responsive */
@media (max-width: 480px) {
  .chatbox-container {
    width: 100%;
    max-width: 100%;
    height: 100%;
    max-height: 100%;
    border-radius: 0;
    bottom: 0;
    right: 0;
  }

  #chat-launcher {
    bottom: 16px;
    right: 16px;
    width: 56px; /* Larger for mobile */
    height: 56px;
  }

  .message-bubble {
    max-width: 90%;
  }

  .chatbox-header-options {
    position: fixed;
    top: 8px;
    right: 8px;
    z-index: 1001;
  }

  #close-chatbox {
    background: rgba(0,0,0,0.2);
    border-radius: 50%;
    width: 48px;
    height: 48px;
    display: flex;
    align-items: center;
    justify-content: center;
    color: var(--text-on-primary);
  }

  #chatbox-send {
    width: 48px;
    height: 48px;
  }

  .quick-reply-btn {
    min-height: 48px;
    padding: 12px 16px;
  }
}

/* Position alternatives */
.chatbox-container.bottom-left {
  right: auto;
  left: calc(var(--spacing-unit) * 3);
}

/* --- Styles pour la Grille d'Images Horizontale --- */
.image-grid-container {
    display: flex;
    gap: 8px; /* Espace entre les images */
    overflow-x: auto;
    overflow-y: hidden;
    padding: 8px 2px; /* Un peu d'espace vertical et horizontal pour l'ombre */
    margin: 8px -14px 0 -14px; /* Compense le padding de la bulle pour un effet pleine largeur */
    /* Améliore le défilement sur les appareils tactiles */
<<<<<<< HEAD
    -webkit-overflow-scrolling: touch;
=======
    -webkit-overflow-scrolling: touch; 
>>>>>>> 5bac162f
    /* Cache la barre de défilement par défaut sur certains navigateurs */
    scrollbar-width: thin;
    scrollbar-color: var(--border-color) transparent;
}

/* Cacher la barre de défilement pour Chrome, Safari, et Opera mais la laisser pour le hover */
.image-grid-container::-webkit-scrollbar {
    height: 6px;
    background: transparent;
}
.image-grid-container::-webkit-scrollbar-thumb {
    background: transparent;
}
.image-grid-container:hover::-webkit-scrollbar-thumb {
    background: var(--border-color);
    border-radius: 3px;
}

.image-grid-item {
    height: 140px; /* Hauteur fixe pour toutes les images */
    width: auto;   /* La largeur s'ajuste pour garder les proportions */
    border-radius: 8px;
    flex-shrink: 0; /* Empêche les images de se déformer */
    object-fit: cover; /* Assure que l'image remplit l'espace sans se déformer */
    box-shadow: 0 2px 4px rgba(0,0,0,0.1);
    transition: transform 0.2s ease-in-out;
    cursor: pointer;
}

.image-grid-item:hover {
    transform: scale(1.05); /* Effet de zoom au survol */
}

/* --- Styles pour l'En-tête d'Émotion --- */
.message-bubble.bot {
    /* Le padding est retiré ici et géré par les éléments enfants
       pour permettre à l'image d'aller de bord à bord. */
    padding: 0;
}

.emotion-header {
    height: 80px;
    width: 100%;
    overflow: hidden;
    border-radius: 12px 12px 0 0;
}

.emotion-header img {
    width: 100%;
    height: 100%;
    object-fit: cover;
    object-position: center 20%; /* Se concentre sur le haut de l'image */
}

/* Rétablir le padding pour les autres contenus de la bulle */
.message-bubble.bot > .message-content {
    padding: 8px 14px;
}
/* Cas où il n'y a que l'en-tête et pas de texte */
.message-bubble.bot > .emotion-header + .message-footer {
     padding: 8px 14px;
}
.message-bubble.bot .message-footer {
    padding: 0 14px 10px 14px;
}
.message-bubble.bot > .image-grid-container {
    margin-left: 0;
    margin-right: 0;
    padding-left: 14px;
    padding-right: 14px;
}


/* -------------------- */
/* CUSTOM CONTRAST FIX  */
/* -------------------- */

/* --- User Message Bubble (Blue Background) --- */

/* Make links and emails stand out more */
.message-bubble.user .message-content a {
  color: #ffffff;
  font-weight: 700; /* Bolder */
  opacity: 1;
  text-decoration: underline;
}


/* --- Bot Message Bubble (Light/Dark Background) --- */

/* Improve link contrast on dark bot bubbles */
[data-theme="dark"] .message-bubble.bot .message-content a {
  color: var(--secondary-color); /* Use the lighter blue from dark theme vars */
  font-weight: 600;
}

#chat-launcher.bottom-left {
  right: auto;
  left: calc(var(--spacing-unit) * 3);
}<|MERGE_RESOLUTION|>--- conflicted
+++ resolved
@@ -674,11 +674,10 @@
     padding: 8px 2px; /* Un peu d'espace vertical et horizontal pour l'ombre */
     margin: 8px -14px 0 -14px; /* Compense le padding de la bulle pour un effet pleine largeur */
     /* Améliore le défilement sur les appareils tactiles */
-<<<<<<< HEAD
+
     -webkit-overflow-scrolling: touch;
-=======
-    -webkit-overflow-scrolling: touch; 
->>>>>>> 5bac162f
+ 
+
     /* Cache la barre de défilement par défaut sur certains navigateurs */
     scrollbar-width: thin;
     scrollbar-color: var(--border-color) transparent;
