/**
 * Chatbox AI Assistant
 *
 * Ce script gère l'ensemble de la logique pour une chatbox web moderne,
 * personnalisable et persistante.
 */
document.addEventListener('DOMContentLoaded', () => {
    // ---------------------------
    //  CONFIGURATION PAR DEFAUT
    // ---------------------------
    const defaultConfig = {
        position: 'bottom-right', // ou 'bottom-left'
        mode: 'floating',         // ou 'fullscreen'

        assetBasePath: '',        // ex: '/static/img/chatbot/'
        theme: {
            primary: '#007bff',
            userMessageBg: '#007bff',

        },
        header: {
            title: 'Assistant IA',
            botAvatar: '/static/img/cultural-nuance.png'
        },
        welcomeMessage: 'Bonjour ! Comment puis-je vous aider aujourd\'hui ?',
        initialQuickReplies: ['Info produit', 'Support technique', 'Autre question']
        };
    
    // L'appel à init() sera déplacé à la fin du fichier

    // ---------------------------
    const chatboxContainer = document.getElementById('chatbox-container');
    const chatboxMessages = document.getElementById('chatbox-messages');
    const quickRepliesContainerStatic = document.getElementById('quick-replies-container-static');
    const chatboxForm = document.getElementById('chatbox-form');
    const chatboxInput = document.getElementById('chatbox-input');
    const closeChatboxBtn = document.getElementById('close-chatbox');
    const chatLauncher = document.getElementById('chat-launcher');
    const chatLauncherBubble = document.getElementById('chat-launcher-bubble');
    const progressBar = document.querySelector('.progress-bar');


    let chatHistory = [];
    let config = {};
    let progressTimeout = null;
    let inactivityTimer = null;
    let visitorId = null; // Variable pour stocker l'ID du visiteur
    let hasUserInteracted = false; // Pour suivre l'interaction de l'utilisateur

    let leadStep = 0; // 0: chat libre, 1: collecte, 2: chat normal après collecte
    let leadExchangeCount = 0;
    window.leadData = { name: "", email: "", phone: "" };
    let leadMissingFields = [];


    // =================================================================================
    //  FONCTION DE GESTION DU VISITEUR
    // =================================================================================

    function getOrSetVisitorId() {
        let id = localStorage.getItem('chatbox-visitor-id');
        if (!id) {
            // Génère un ID simple mais suffisamment unique pour ce cas d'usage
            id = `visitor_${Date.now()}_${Math.random().toString(36).substring(2, 11)}`;
            localStorage.setItem('chatbox-visitor-id', id);
        }
        return id;
    }

    async function loadInitialData() {
        if (!visitorId) return;

        try {
            const response = await fetch('/api/visitor/lookup', {
                method: 'POST',
                headers: { 'Content-Type': 'application/json' },
                body: JSON.stringify({ visitorId })
            });

            if (!response.ok) {
                console.error("Erreur lors de la récupération des données du visiteur.");
                return;
            }

            const data = await response.json();

            if (data.status === 'success') {
                // Gérer les informations du lead
                if (data.lead) {
                    console.log("Lead trouvé pour ce visiteur:", data.lead);
                    window.leadData = {
                        name: data.lead.name || "",
                        email: data.lead.email || "",
                        phone: data.lead.phone || ""
                    };
                    // Si les informations sont complètes, on saute l'étape de collecte
                    if (window.leadData.name && window.leadData.email && window.leadData.phone) {
                        leadStep = 2; // Passe en mode chat normal
                        console.log("Informations du lead complètes. Passage à l'étape 2.");
                    }
                }

                // Gérer l'historique de conversation
                if (data.history && data.history.length > 0) {
                    console.log(`Historique de conversation trouvé (${data.history.length} messages). Remplacement de l'historique local.`);
                    // Remplacer l'historique local par celui du serveur
                    chatHistory = data.history.map(msg => ({
                        text: msg.text,
                        sender: msg.sender === 'assistant' ? 'bot' : 'user', // Assurer la compatibilité du nom
                        timestamp: new Date(msg.timestamp).getTime()
                    }));

                    // Vider l'affichage et re-rendre les messages
                    chatboxMessages.innerHTML = '';
                    chatHistory.forEach(messageData => renderMessage({ ...messageData, isHistory: true }));
                    saveHistory(); // Sauvegarder l'historique du serveur dans le localStorage
                    return true; // Indiquer que l'historique a été chargé depuis le serveur
                }
            }
        } catch (error) {
            console.error("Erreur dans loadInitialData:", error);
        }
        return false; // Indiquer qu'aucun historique n'a été chargé depuis le serveur
    }


    // =================================================================================
    //  FONCTIONS DE RENDU (Construction de l'interface)
    // =================================================================================


    function renderQuickReplies(replies) {
        // Vider l'ancien contenu
        quickRepliesContainerStatic.innerHTML = '';

        if (!replies || replies.length === 0) {
            quickRepliesContainerStatic.style.display = 'none';
            return;
        }

        const container = document.createElement('div');
        container.className = 'quick-replies-container';

        replies.forEach(replyText => {
            const button = document.createElement('button');
            button.className = 'quick-reply-btn';
            button.textContent = replyText;
            button.addEventListener('click', () => handleQuickReplyClick(replyText));
            container.appendChild(button);
        });

        quickRepliesContainerStatic.appendChild(container);
        quickRepliesContainerStatic.style.display = 'block';
        chatboxMessages.scrollTop = chatboxMessages.scrollHeight; // S'assurer que tout est visible
    }


    function createCard(cardData) {
        const cardContainer = document.createElement('div');
        cardContainer.classList.add('card-container');

        if (cardData.imageUrl) {
            const img = document.createElement('img');

            // Préfixe l'URL de l'image avec la base si elle est relative
            if (cardData.imageUrl.startsWith('/')) {
                 img.src = `${config.assetBasePath}${cardData.imageUrl}`;
            } else {
                 img.src = cardData.imageUrl;
            }

            img.alt = cardData.title || 'Card Image';
            cardContainer.appendChild(img);
        }
        const cardBody = document.createElement('div');
        cardBody.classList.add('card-body');
        if (cardData.title) {
            const title = document.createElement('div');
            title.classList.add('card-title');
            title.textContent = cardData.title;
            cardBody.appendChild(title);
        }
        if (cardData.subtitle) {
            const subtitle = document.createElement('div');
            subtitle.classList.add('card-subtitle');
            subtitle.textContent = cardData.subtitle;
            cardBody.appendChild(subtitle);
        }
        if (cardData.buttons) {
            cardData.buttons.forEach(btnData => {
                const button = document.createElement('a');
                button.classList.add('card-button');
                button.textContent = btnData.title;
                button.href = btnData.url || '#';
                if (btnData.url) button.target = '_blank';
                cardBody.appendChild(button);
            });
        }
        cardContainer.appendChild(cardBody);
        return cardContainer;
    }

    function createImageGrid(imageUrls) {
        const gridContainer = document.createElement('div');
        gridContainer.className = 'image-grid-container';

        imageUrls.forEach(url => {
            const img = document.createElement('img');
            img.src = url;
            img.alt = 'Image de la grille';
            img.loading = 'lazy';
            img.className = 'image-grid-item';
            gridContainer.appendChild(img);
        });

        return gridContainer;
    }


    function renderMessage(messageData) {
        let { text, sender, timestamp, options = {}, isHistory } = messageData;

        const typingIndicator = document.getElementById('typing-indicator');
        if (typingIndicator) typingIndicator.remove();

        const messageBubble = document.createElement('div');
        messageBubble.classList.add('message-bubble', sender);

        // --- Logique de Rendu de l'En-tête d'Émotion ---
        if (sender === 'bot' && options.emotion_image) {
            const emotionHeader = document.createElement('div');
            emotionHeader.className = 'emotion-header';
            const img = document.createElement('img');
            img.src = options.emotion_image;
            img.alt = "Illustration d'émotion";
            img.loading = 'lazy';
            emotionHeader.appendChild(img);
            messageBubble.appendChild(emotionHeader);
        }
        // --- Fin de la Logique de Rendu de l'En-tête d'Émotion ---

        // --- Image Parsing Logic ---
        const imageRegex = /\[image:\s*([^]]+)\]/g;
        const imageMatches = text.match(imageRegex);

        if (imageMatches) {
            imageMatches.forEach(tag => {
                const imageName = tag.replace(imageRegex, '$1').trim();
                const img = document.createElement('img');
                // Le chemin doit être relatif à la racine du serveur web, qui sert le dossier 'static'
                img.src = `/static/public/${imageName}`;
                img.alt = imageName;
                img.style.maxWidth = '100%';
                img.style.borderRadius = '12px';
                img.style.marginTop = '8px';
                messageBubble.appendChild(img);
            });
            text = text.replace(imageRegex, '').trim();
        }
        // --- End Image Parsing Logic ---

        if (text) {
            const messageContent = document.createElement('div');
            messageContent.classList.add('message-content');
            if (sender === 'bot') {
                messageContent.innerHTML = DOMPurify.sanitize(marked.parse(text));
            } else {
                messageContent.textContent = text;
            }
            messageBubble.appendChild(messageContent);
        }

        // --- Logique de Rendu de la Grille d'Images ---
        if (options.carousel_images && Array.isArray(options.carousel_images) && options.carousel_images.length > 0) {
            const gridElement = createImageGrid(options.carousel_images);
            // Insérer la grille après le contenu textuel s'il existe, ou en premier.
            if (messageBubble.querySelector('.message-content')) {
                messageBubble.querySelector('.message-content').insertAdjacentElement('afterend', gridElement);
            } else {
                messageBubble.prepend(gridElement);
            }
        }
        // --- Fin de la Logique de Rendu de la Grille ---

        if (options.card) {
            messageBubble.appendChild(createCard(options.card));
        }

        const messageFooter = document.createElement('div');
        messageFooter.classList.add('message-footer');

        const time = new Date(timestamp).toLocaleTimeString('fr-FR', { hour: '2-digit', minute: '2-digit' });
        const timestampEl = document.createElement('div');
        timestampEl.classList.add('message-timestamp');
        timestampEl.textContent = time;
        messageFooter.appendChild(timestampEl);

        if (sender === 'user') {
            const readReceipt = document.createElement('span');
            readReceipt.classList.add('read-receipt', 'seen');
            readReceipt.innerHTML = '✓✓';
            messageFooter.appendChild(readReceipt);
        }

        messageBubble.appendChild(messageFooter);
        chatboxMessages.appendChild(messageBubble);

        // La gestion des quick replies est maintenant externe à cette fonction
        // pour éviter qu'ils soient ajoutés au milieu de l'historique.
    }

    // =================================================================================
    //  FONCTIONS DE LOGIQUE (Gestion des actions)
    // =================================================================================


    function addMessage(text, sender, options = {}) {
        const messageData = { text, sender, timestamp: Date.now(), options };
        chatHistory.push(messageData);
        saveHistory();
        renderMessage(messageData);

        // Gérer les quick replies seulement pour les messages du bot
        if (sender === 'bot' && options.quickReplies) {
            renderQuickReplies(options.quickReplies);
        } else if (sender === 'user') {
            renderQuickReplies([]); // Vider les quick replies quand l'utilisateur envoie un message
            hasUserInteracted = true; // L'utilisateur a interagi
        }

        chatboxMessages.scrollTop = chatboxMessages.scrollHeight;

        // --- Inactivity Timer ---
        clearTimeout(inactivityTimer);
        // Only set a new timer if the message is from the bot, it's not an inactivity prompt, AND the user has interacted at least once.
        if (hasUserInteracted && sender === 'bot' && !options.isInactivityPrompt) {
            inactivityTimer = setTimeout(() => {
                addMessage("Puis-je vous aider avec autre chose ?", 'bot', { isInactivityPrompt: true, quickReplies: ['Oui', 'Non'] });
            }, 60000); // 60 seconds
        }
    }

    function displayLeadSummary(lead) {
        let summaryText = "Merci ! Veuillez vérifier les informations que vous avez fournies :\n\n";
        summaryText += `Nom : ${lead.name || 'Non fourni'}\n`;
        summaryText += `Email : ${lead.email || 'Non fourni'}\n`;
        summaryText += `Téléphone : ${lead.phone || 'Non fourni'}`;

        addMessage(summaryText, 'bot', {
            quickReplies: ["C'est correct", "Modifier les informations"]
        });
    }


    async function sendToBackend() {
        const historyPayload = chatHistory.map(msg => ({
            role: msg.sender === 'user' ? 'user' : 'assistant',
            content: msg.text
        }));

        try {
            const response = await fetch('/api/chat', {
                method: 'POST',
                headers: { 'Content-Type': 'application/json' },
                body: JSON.stringify({ history: historyPayload, visitorId: visitorId })
            });

            // La réponse du backend est maintenant toujours un objet JSON, même en cas d'erreur
            const data = await response.json();

            if (!response.ok) {
                console.error("Backend error:", data.response || `HTTP error! status: ${response.status}`);
                // Retourner un objet d'erreur standardisé
                return { status: "error", response: data.response || "Une erreur technique est survenue." };
            }

            return data; // Contient { status, response, options }
        } catch (e) {
            console.error("Network or fetch error:", e);
            // Retourner un objet d'erreur standardisé
            return { status: "error", response: "Erreur de connexion au serveur." };
        }
    }

    function handleQuickReplyClick(text) {
        addMessage(text, 'user'); // addMessage va maintenant cacher les quick replies
        chatboxInput.value = '';
        handleUserMessage(text); // Appel réel au backend
    }


    function toggleTypingIndicator(show) {
        let existingIndicator = document.getElementById('typing-indicator');
        if (existingIndicator) existingIndicator.remove();
        if (show) {
            const indicator = document.createElement('div');
            indicator.id = 'typing-indicator';
            indicator.classList.add('message-bubble', 'bot', 'typing-indicator');
            indicator.innerHTML = '<span></span><span></span><span></span>';
            chatboxMessages.appendChild(indicator);
            chatboxMessages.scrollTop = chatboxMessages.scrollHeight;
        }
    }


function toggleChatbox(forceState) {
    const isOpen = typeof forceState === 'boolean'
        ? forceState
        : !chatboxContainer.classList.contains('open');

    chatboxContainer.classList.toggle('open', isOpen);
    chatLauncher.classList.toggle('hidden', isOpen);
    localStorage.setItem('chatbox-state', String(isOpen));

    // Gérer la bulle de notification
    if (isOpen) {
        chatLauncherBubble.classList.remove('visible');
    } else {
        // Afficher la bulle après un court délai lorsque le chatbot est fermé
        setTimeout(() => {
            // S'assurer que le chatbot n'a pas été rouvert pendant le délai
            if (!chatboxContainer.classList.contains('open')) {
                chatLauncherBubble.classList.add('visible');
            }
        }, 1000); // Délai de 1 seconde
    }

    if (isOpen) {
        chatboxMessages.scrollTop = chatboxMessages.scrollHeight;
    }
}

    // =================================================================================
    //  PERSISTANCE & CONFIGURATION
    // =================================================================================

    function deepMerge(target, source) {
        const output = { ...target };
        if (isObject(target) && isObject(source)) {
            Object.keys(source).forEach(key => {
                if (isObject(source[key])) {
                    if (!(key in target))
                        Object.assign(output, { [key]: source[key] });
                    else
                        output[key] = deepMerge(target[key], source[key]);
                } else {
                    Object.assign(output, { [key]: source[key] });
                }
            });
        }
        return output;
    }

    function isObject(item) {
        return (item && typeof item === 'object' && !Array.isArray(item));
    }

    function loadConfig() {
        // 1. Start with default config
        let mergedConfig = { ...defaultConfig };

        // 2. Merge with window config object if it exists
        if (window.chatboxConfig && isObject(window.chatboxConfig)) {
            mergedConfig = deepMerge(mergedConfig, window.chatboxConfig);
        }

        // 3. Override with URL parameters for quick customization
        const urlParams = new URLSearchParams(window.location.search);
        const paramsConfig = {
            position: urlParams.get('position'),
            theme: { primary: urlParams.get('primaryColor') ? `#${urlParams.get('primaryColor')}` : null },
            header: {
                title: urlParams.get('title'),
                botAvatar: urlParams.get('avatar')
            },
            assetBasePath: urlParams.get('basePath')
        };

        // Clean up null/undefined values from paramsConfig before merging
        Object.keys(paramsConfig).forEach(key => {
            if (paramsConfig[key] === null || paramsConfig[key] === undefined) {
                delete paramsConfig[key];
            }
            if (isObject(paramsConfig[key])) {
                 Object.keys(paramsConfig[key]).forEach(subKey => {
                    if (paramsConfig[key][subKey] === null || paramsConfig[key][subKey] === undefined) {
                        delete paramsConfig[key][subKey];
                    }
                 });
                 if (Object.keys(paramsConfig[key]).length === 0) {
                     delete paramsConfig[key];
                 }
            }
        });

        mergedConfig = deepMerge(mergedConfig, paramsConfig);
        return mergedConfig;
    }

    function applyConfig(config) {
        // Apply theme colors
        document.documentElement.style.setProperty('--primary-color', config.theme.primary);
        document.documentElement.style.setProperty('--user-message-bg', config.theme.userMessageBg || config.theme.primary);

        // Apply position
        chatboxContainer.classList.add(config.position || 'bottom-right');
        chatLauncher.classList.add(config.position || 'bottom-right');

        // Apply header
        const headerTitle = document.querySelector('.chatbox-header-title');
        if (headerTitle) headerTitle.textContent = config.header.title;

        const botAvatarImg = document.getElementById('bot-avatar');
        if (botAvatarImg) {
            let avatarUrl = config.header.botAvatar;
            // Handle base path for avatar
            if (config.assetBasePath && !avatarUrl.startsWith('http') && !avatarUrl.startsWith('/')) {
                avatarUrl = `${config.assetBasePath}${avatarUrl}`;
            }
            botAvatarImg.src = avatarUrl;
        }
    }

    function saveHistory() {
        try {
            const limitedHistory = chatHistory.slice(-50);
            localStorage.setItem('chatbox-history', JSON.stringify(limitedHistory));
        } catch (e) {
            console.error("Erreur de sauvegarde:", e);
        }
    }


    function loadHistoryFromLocal() {
        const savedHistory = localStorage.getItem('chatbox-history');
        if (savedHistory) {
            chatHistory = JSON.parse(savedHistory);
            chatHistory.forEach(messageData => renderMessage({ ...messageData, isHistory: true }));
            return true;
        }
        return false;
    }


    async function handleUserMessage(userMessage) {
        if (userMessage.toLowerCase().includes('reset')) {
            localStorage.clear();
            location.reload();
            return;
        }
        toggleTypingIndicator(true);
        chatboxInput.disabled = true;

        // --- Progress Bar Start ---
        clearTimeout(progressTimeout);
        progressTimeout = setTimeout(() => progressBar.classList.add('visible'), 500);
        // --- Progress Bar End ---

        try {
            if (leadStep === 1) {
                const refusal_keywords = ['non', 'no', 'pas maintenant', 'non merci', 'je ne veux pas'];
                const isRefusal = refusal_keywords.some(keyword => userMessage.toLowerCase().includes(keyword));

                if (isRefusal) {
                    addMessage("Pas de problème ! Continuons.", 'bot');
                    leadStep = 2; // Passer à l'étape de chat normal
                    // Pas besoin de 'return' ici, le 'else' suivant gère le flux
                } else {
                    const response = await fetch('/api/lead', {
                        method: 'POST',
                        headers: { 'Content-Type': 'application/json' },
                        body: JSON.stringify({
                            input: userMessage,
                            current_lead: window.leadData,
                            visitorId: visitorId // Inclure le visitorId
                        })
                    });
                    const data = await response.json();
                    if (data.status === "success") {
                        window.leadData = data.lead;

                        if (data.complete && leadStep === 1) { // Only show summary once on completion
                            displayLeadSummary(data.lead);
                        } else {
                            addMessage(data.message || "Merci pour ces informations !", 'bot');
                        }

                        leadStep = 2; // Toujours passer à l'étape 2 pour ne pas redemander en boucle
                    } else {
                        throw new Error(data.message || "Erreur serveur");
                    }
                }
            } else { // Handles leadStep 0 and 2
                const botResponse = await sendToBackend(); // C'est maintenant un objet
<<<<<<< HEAD

=======
                
>>>>>>> 5bac162f
                if (botResponse.status === 'success') {
                    // Passer le texte et les options (qui peuvent inclure le carrousel) à addMessage
                    addMessage(botResponse.response, 'bot', botResponse.options || {});
                } else {
                    // En cas d'erreur retournée par le backend
                    addMessage(botResponse.response, 'bot');
                }

                if (leadStep === 0) {
                    leadExchangeCount++;
                    if (leadExchangeCount >= 2) {
                        setTimeout(() => {
                            addMessage("Au fait, pour mieux vous aider, puis-je connaître votre nom, email et téléphone ?", 'bot');
                            leadStep = 1;
                        }, 1000);
                    }
                }
            }
        } catch (e) {
            addMessage(`Désolé, une erreur est survenue : ${e.message}`, 'bot');
        } finally {
            toggleTypingIndicator(false);
            chatboxInput.disabled = false;
            chatboxInput.focus();
            // --- Progress Bar Cleanup ---
            clearTimeout(progressTimeout);
            progressBar.classList.remove('visible');
            // --- Progress Bar Cleanup ---
        }
    }

    function applySystemTheme() {
        // We don't force a theme if one is already set via config (e.g. url params)
        // This function just sets the default based on OS.
        const storedTheme = localStorage.getItem('chatbox-theme');
        if (storedTheme) {
            document.documentElement.setAttribute('data-theme', storedTheme);
            return;
        }

        const prefersDark = window.matchMedia('(prefers-color-scheme: dark)');

        function setTheme(isDark) {
            const theme = isDark ? 'dark' : 'light';
            document.documentElement.setAttribute('data-theme', theme);
            localStorage.setItem('chatbox-theme', theme);
        }

        setTheme(prefersDark.matches);

        prefersDark.addEventListener('change', (e) => {
            setTheme(e.matches);
        });
    }

    // Initialisation UI et listeners déplacée dans init()
    async function init() {
        visitorId = getOrSetVisitorId(); // Récupérer ou créer l'ID du visiteur
        console.log(`Visitor ID: ${visitorId}`); // Pour le débogage

        config = loadConfig();
        applyConfig(config);
        applySystemTheme();

        // Initialisation de l'état
        const savedState = localStorage.getItem('chatbox-state');
        const initialState = savedState ? savedState === 'true' : false;
        // Fermer par défaut si pas d'état sauvegardé
        if (!initialState) {
            chatboxContainer.classList.remove('open');
            chatLauncher.classList.remove('hidden');
        } else {
            chatboxContainer.classList.add('open');
            chatLauncher.classList.add('hidden');
        }

        // Gestion des événements
        chatLauncher.addEventListener('click', () => toggleChatbox(true));
        closeChatboxBtn.addEventListener('click', () => toggleChatbox(false));

        // Afficher la bulle de notification au démarrage si le chatbot est fermé
        if (!initialState) {
            setTimeout(() => {
                chatLauncherBubble.classList.add('visible');
            }, 2000); // Délai initial plus long
        }

        // Charger l'historique (serveur ou local) et afficher le message de bienvenue si nécessaire
        const historyLoadedFromServer = await loadInitialData();

        if (!historyLoadedFromServer) {
            const historyLoadedFromLocal = loadHistoryFromLocal();
            if (!historyLoadedFromLocal) {
                addMessage(config.welcomeMessage, 'bot', {
                    quickReplies: config.initialQuickReplies
                });
            }
        }

        chatboxMessages.scrollTop = chatboxMessages.scrollHeight;

        chatboxForm.addEventListener('submit', (e) => {
            e.preventDefault();
            const messageText = chatboxInput.value.trim();
            if (messageText) {
                addMessage(messageText, 'user'); // addMessage va maintenant cacher les quick replies
                chatboxInput.value = '';
                handleUserMessage(messageText);
            }
        });
    }

    // Appel final
    init();
});<|MERGE_RESOLUTION|>--- conflicted
+++ resolved
@@ -592,11 +592,7 @@
                 }
             } else { // Handles leadStep 0 and 2
                 const botResponse = await sendToBackend(); // C'est maintenant un objet
-<<<<<<< HEAD
-
-=======
-                
->>>>>>> 5bac162f
+
                 if (botResponse.status === 'success') {
                     // Passer le texte et les options (qui peuvent inclure le carrousel) à addMessage
                     addMessage(botResponse.response, 'bot', botResponse.options || {});
