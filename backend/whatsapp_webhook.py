import os
import json
import requests
from flask import Blueprint, request, jsonify
from dotenv import load_dotenv
import traceback

try:
    # Remplacer get_rag_chain par create_rag_chain
    from lead_graph import Lead, structured_llm, create_rag_chain, llm as base_llm_from_graph
    from lead_graph import save_lead_to_csv, save_lead_to_sqlite
    from langchain_core.messages import HumanMessage, AIMessage
    LEAD_GRAPH_IMPORTED_SUCCESSFULLY = True
    print("[WHATSAPP_WEBHOOK_INIT] Successfully imported components from lead_graph.")
except ImportError as e:
    print(f"[WHATSAPP_WEBHOOK_INIT] CRITICAL_IMPORT_ERROR: Failed to import from lead_graph: '{e}'. Fallback mode will be active.")
    LEAD_GRAPH_IMPORTED_SUCCESSFULLY = False
    Lead, structured_llm, create_rag_chain, base_llm_from_graph = None, None, None, None
    save_lead_to_csv, save_lead_to_sqlite = None, None
    HumanMessage, AIMessage = None, None

load_dotenv()
whatsapp = Blueprint('whatsapp', __name__)

WHATSAPP_TOKEN = os.getenv('WHATSAPP_TOKEN')
WHATSAPP_PHONE_ID = os.getenv('WHATSAPP_PHONE_ID')
VERIFY_TOKEN = os.getenv('VERIFY_TOKEN')
user_states = {}

print(f"[CONFIG] WhatsApp Phone ID: '{WHATSAPP_PHONE_ID}'")
print(f"[CONFIG] Verify Token: '{VERIFY_TOKEN}'")
print(f"[CONFIG] WhatsApp Token: {'✅ Présent' if WHATSAPP_TOKEN else '❌ Manquant'}")

def get_user_state(phone_number: str) -> dict:
    if phone_number not in user_states:
        user_states[phone_number] = {
            "step": 0, "exchange_count": 0, "history": [],
            "lead": {"name": "", "email": "", "phone": phone_number}
        }
    return user_states[phone_number]

def process_message(message_body: str, phone_number: str) -> str:
    state = get_user_state(phone_number)
    history = state["history"]
    history.append({"role": "user", "content": message_body})
    response_text = "Je rencontre un problème technique. Veuillez réessayer plus tard." 

    if not LEAD_GRAPH_IMPORTED_SUCCESSFULLY or not callable(create_rag_chain):
        print("[PROCESS_MESSAGE] Critical: lead_graph components (incl. create_rag_chain) not imported properly.")
        history.append({"role": "assistant", "content": response_text})
        return response_text

    current_step = state["step"]
    # Créer une instance de la chaîne RAG pour WhatsApp, sans familles d'images pour les carrousels.
<<<<<<< HEAD
    current_rag_chain = create_rag_chain({})
=======
    current_rag_chain = create_rag_chain({}) 
>>>>>>> 5bac162f

    if current_step == 0:
        state["exchange_count"] += 1
        print(f"[PROCESS_MESSAGE] Step 0, exchange_count: {state['exchange_count']}")
        if current_rag_chain is None:
            print("[PROCESS_MESSAGE] current_rag_chain is None (step 0). Using fallback LLM.")
            if base_llm_from_graph:
                try:
                    response_text = base_llm_from_graph.invoke(f"Répondez de manière utile à la question suivante: {message_body}").content
                except Exception as e:
                    print(f"[PROCESS_MESSAGE] Error fallback LLM (step 0): '{e}'") 
                    response_text = "Je ne peux pas utiliser ma base de connaissances, mais comment puis-je aider ?"
            else:
                print("[PROCESS_MESSAGE] base_llm_from_graph is None (step 0).")
                response_text = "Mes outils de réponse avancés sont indisponibles. Question générale ?"
        else: # current_rag_chain is available
            try:
                print("[PROCESS_MESSAGE] current_rag_chain found (step 0). Attempting RAG invoke.")
                # Convertir l'historique de dicts en une liste d'objets Message
                langchain_history = []
                # L'historique ici inclut le message actuel de l'utilisateur, donc nous prenons tout sauf le dernier.
                for msg in history[:-1]:
                    if msg.get("role") == "user":
                        langchain_history.append(HumanMessage(content=msg.get("content")))
                    elif msg.get("role") == "assistant":
                        langchain_history.append(AIMessage(content=msg.get("content")))
                
                response_obj = current_rag_chain.invoke({"history": langchain_history, "question": message_body})
                response_text = response_obj.content if hasattr(response_obj, 'content') else str(response_obj)
            except Exception as e:
                print(f"[PROCESS_MESSAGE] Error RAG chain (step 0): '{e}'") 
                response_text = "Souci avec ma base de données. Reformulez svp."
        
        if state["exchange_count"] >= 2:
            print("[PROCESS_MESSAGE] Transitioning to step 1 (lead collection).")
            state["step"] = 1
            current_response_str = str(response_text) 
            current_response_str += "\n\nPour mieux vous servir, quels sont vos nom, email et téléphone ?"
            response_text = current_response_str
    
    elif current_step == 1: # Lead collection
        print("[PROCESS_MESSAGE] Step 1: Lead Collection")
        lead_data = state["lead"]
        if structured_llm is None:
            print("[PROCESS_MESSAGE] structured_llm is None (step 1).")
            response_text = "Souci avec le traitement d'infos. Réessayez plus tard."
        else:
            try:
                print("[PROCESS_MESSAGE] structured_llm found (step 1). Attempting invoke.")
                lead_infos = structured_llm.invoke(message_body)
                if lead_infos.name: lead_data["name"] = lead_infos.name
                if lead_infos.email: lead_data["email"] = lead_infos.email
                if lead_infos.phone: lead_data["phone"] = lead_infos.phone
                missing = [f_item for f_item in ["name", "email", "phone"] if not lead_data.get(f_item)] 
                if missing:
                    response_text = f"Merci ! Il manque: {', '.join(missing)}."
                else:
                    if Lead and callable(save_lead_to_csv) and callable(save_lead_to_sqlite):
                        current_lead_instance = Lead(**lead_data) # Use a different name
                        save_lead_to_csv(current_lead_instance)
                        save_lead_to_sqlite(current_lead_instance)
                        print(f'[PROCESS_MESSAGE] Lead collected: "{lead_data}"') 
                        state["step"] = 2
                        response_text = "Merci, infos enregistrées ! D'autres questions ?"
                    else:
                        print("[PROCESS_MESSAGE] Lead class/saving functions unavailable.")
                        response_text = "Merci pour les infos. Comment aider ensuite ?"
            except Exception as e:
                print(f"[PROCESS_MESSAGE] Error lead processing (step 1): '{e}'\n{traceback.format_exc()}") 
                response_text = "Problème d'enregistrement des infos."
                
    else: # current_step >= 2 (general conversation post-lead)
        print(f"[PROCESS_MESSAGE] Step {current_step}: General post-lead chat")
        # current_rag_chain should already be defined from the start of process_message
        if current_rag_chain is None:
            print(f"[PROCESS_MESSAGE] current_rag_chain is None (step {current_step}). Fallback LLM.")
            if base_llm_from_graph:
                try:
                    response_text = base_llm_from_graph.invoke(f"Répondez utilement: {message_body}").content
                except Exception as e:
                    print(f"[PROCESS_MESSAGE] Error fallback LLM (step {current_step}): '{e}'") 
                    response_text = "Comment puis-je aider encore ?"
            else:
                print(f"[PROCESS_MESSAGE] base_llm_from_graph is None (step {current_step}).")
                response_text = "Comment aider ?"
        else: # current_rag_chain is available
            try:
                print(f"[PROCESS_MESSAGE] current_rag_chain found (step {current_step}). RAG invoke.")
                # Convertir l'historique de dicts en une liste d'objets Message
                langchain_history = []
                # L'historique ici inclut le message actuel de l'utilisateur, donc nous prenons tout sauf le dernier.
                for msg in history[:-1]:
                    if msg.get("role") == "user":
                        langchain_history.append(HumanMessage(content=msg.get("content")))
                    elif msg.get("role") == "assistant":
                        langchain_history.append(AIMessage(content=msg.get("content")))

                response_obj = current_rag_chain.invoke({"history": langchain_history, "question": message_body})
                response_text = response_obj.content if hasattr(response_obj, 'content') else str(response_obj)
            except Exception as e:
                print(f"[PROCESS_MESSAGE] Error RAG chain (step {current_step}): '{e}'") 
                response_text = "Souci avec mes notes. Une autre question ?"

    history.append({"role": "assistant", "content": response_text})
    return response_text

@whatsapp.route('/webhook', methods=['GET'])
def verify_webhook():
    mode = request.args.get('hub.mode')
    token = request.args.get('hub.verify_token')
    challenge = request.args.get('hub.challenge')
    print(f"[WEBHOOK_VERIFY] Mode: '{mode}', Token: '{token}', Expected: '{VERIFY_TOKEN}'") 
    if mode == 'subscribe' and token == VERIFY_TOKEN:
        print("[WEBHOOK_VERIFY] Success.")
        return challenge, 200
    else:
        print("[WEBHOOK_VERIFY] Failed.")
        return 'Forbidden', 403

@whatsapp.route('/webhook', methods=['POST'])
def webhook():
    data = request.get_json()
    try:
        if data.get('object') == 'whatsapp_business_account':
            for entry in data.get('entry', []):
                for change in entry.get('changes', []):
                    value = change.get('value', {})
                    if value.get('messages'):
                        for msg_obj in value.get('messages', []):
                            from_number_val = msg_obj.get('from') 
                            msg_type = msg_obj.get('type')
                            if from_number_val and msg_type == 'text':
                                msg_body = msg_obj['text']['body']
                                print(f'[WEBHOOK_POST] Processing text message from {from_number_val}: "{msg_body}"') 
                                response_text_val = process_message(msg_body, from_number_val) 
                                print(f'[WEBHOOK_POST] Generated response for {from_number_val}: "{response_text_val}"') 
                                if response_text_val:
                                    send_whatsapp_message(from_number_val, response_text_val)
                                else:
                                    print(f"[WEBHOOK_POST] No response for {from_number_val}.")
                            elif from_number_val:
                                print(f"[WEBHOOK_POST] Non-text type '{msg_type}' from {from_number_val}.") 
        return jsonify({'status': 'success'}), 200
    except Exception as e:
        print(f"[WEBHOOK_POST] Error: '{str(e)}'\n{traceback.format_exc()}") 
        return jsonify({'status': 'error', 'message': "Internal server error"}), 500

def send_whatsapp_message(to_number: str, message_text: str): 
    if not WHATSAPP_TOKEN or not WHATSAPP_PHONE_ID:
        print("[WHATSAPP_SEND] CRITICAL: Token/PhoneID missing.")
        return {"error": "Server WhatsApp config error."}
    url = f"https://graph.facebook.com/v17.0/{WHATSAPP_PHONE_ID}/messages"
    headers = {"Authorization": f"Bearer {WHATSAPP_TOKEN}", "Content-Type": "application/json"}
    payload = {"messaging_product": "whatsapp", "to": to_number, "type": "text", "text": {"body": message_text}}
    
    print(f'[WHATSAPP_SEND] To {to_number}: "{message_text}"') 
    
    try:
        response = requests.post(url, headers=headers, json=payload, timeout=15)
        response.raise_for_status()
        result = response.json()
        return result
    except requests.exceptions.Timeout:
        print(f"[WHATSAPP_SEND] Error: Timeout for {to_number}")
        return {"error": "Timeout sending."}
    except requests.exceptions.HTTPError as err:
        print(f"[WHATSAPP_SEND] HTTP error for {to_number}: {err}") 
        if err.response is not None: print(f"[WHATSAPP_SEND] API Error ({err.response.status_code}): {err.response.text}")
        return {"error": f"HTTP {err.response.status_code}."} 
    except requests.exceptions.RequestException as err:
        print(f"[WHATSAPP_SEND] Request error for {to_number}: {err}") 
        return {"error": f"Request error: {err}"} 
    except Exception as e:
        print(f"[WHATSAPP_SEND] Unexpected exception for {to_number}: '{e}'\n{traceback.format_exc()}") 
        return {"error": "Unexpected server error."}
    except Exception as e:
        print(f"[WHATSAPP_SEND] Unexpected exception for {to_number}: '{e}'\n{traceback.format_exc()}")
        return {"error": "Unexpected server error."}<|MERGE_RESOLUTION|>--- conflicted
+++ resolved
@@ -52,11 +52,9 @@
 
     current_step = state["step"]
     # Créer une instance de la chaîne RAG pour WhatsApp, sans familles d'images pour les carrousels.
-<<<<<<< HEAD
+
     current_rag_chain = create_rag_chain({})
-=======
-    current_rag_chain = create_rag_chain({}) 
->>>>>>> 5bac162f
+
 
     if current_step == 0:
         state["exchange_count"] += 1
